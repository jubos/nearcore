use std::collections::HashMap;
use std::convert::TryFrom;
use std::convert::TryInto;
use std::fs;
use std::path::Path;
use std::sync::{Arc, Mutex};

use abci::*;
use log::{error, info};
use protobuf::parse_from_bytes;

use near::GenesisConfig;
use near_primitives::crypto::signature::PublicKey;
use near_primitives::hash::CryptoHash;
use near_primitives::traits::ToBytes;
use near_primitives::transaction::{SignedTransaction, TransactionStatus};
use near_primitives::types::{AccountId, AuthorityStake, BlockIndex, MerkleHash};
use near_primitives::utils::prefix_for_access_key;
use near_store::test_utils::create_test_store;
use near_store::{create_store, Store, Trie, TrieUpdate, COL_BLOCK_MISC};
use near_verifier::TransactionVerifier;
use node_runtime::adapter::{query_client, RuntimeAdapter};
use node_runtime::ethereum::EthashProvider;
use node_runtime::state_viewer::{AccountViewCallResult, TrieViewer};
use node_runtime::{ApplyState, Runtime, ETHASH_CACHE_PATH};

const STORAGE_PATH: &str = "storage";

fn chain_id_to_bytes(index: &u32) -> &[u8] {
    unsafe {
        std::slice::from_raw_parts(
            index as *const u32 as *const u8,
            std::mem::size_of::<u32>() / std::mem::size_of::<u8>(),
        )
    }
}

fn enc_slice(slice: &[u8]) -> Vec<u8> {
    let id: u32 = 0u32; // chain id from legacy storage.
    let mut res = vec![];
    res.extend_from_slice(chain_id_to_bytes(&id));
    res.extend_from_slice(slice);
    res
}

fn best_index_key(genesis_hash: &CryptoHash) -> Vec<u8> {
    let mut key = enc_slice(genesis_hash.as_ref());
    key.extend_from_slice(&[0]);
    key
}

fn best_hash_key(genesis_hash: &CryptoHash) -> Vec<u8> {
    enc_slice(genesis_hash.as_ref())
}

/// Connector of NEAR Core with Tendermint.
pub struct NearMint {
    genesis_config: GenesisConfig,
    runtime: Runtime,
    pub trie: Arc<Trie>,
    trie_viewer: TrieViewer,
    pub root: MerkleHash,
    state_update: Option<TrieUpdate>,
    apply_state: Option<ApplyState>,
    authority_proposals: Vec<AuthorityStake>,
    pub height: u64,
    genesis_hash: CryptoHash,
}

fn get_storage_path(base_path: &Path) -> String {
    let mut storage_path = base_path.to_owned();
    storage_path.push(STORAGE_PATH);
    match fs::canonicalize(storage_path.clone()) {
        Ok(path) => info!("Opening storage database at {:?}", path),
        _ => info!("Could not resolve {:?} path", storage_path),
    };
    storage_path.to_str().unwrap().to_owned()
}

impl NearMint {
    pub fn new_from_storage(
        base_path: &Path,
        store: Arc<Store>,
        genesis_config: GenesisConfig,
    ) -> Self {
        let trie = Arc::new(Trie::new(store.clone()));
        let mut ethash_path = base_path.to_owned();
        ethash_path.push(ETHASH_CACHE_PATH);
        let ethash_provider = Arc::new(Mutex::new(EthashProvider::new(ethash_path.as_path())));
        let runtime = Runtime::new(ethash_provider.clone());
        let trie_viewer = TrieViewer::new(ethash_provider);

        // Compute genesis from current spec.
        let state_update = TrieUpdate::new(trie.clone(), MerkleHash::default());
        let (db_changes, genesis_root) = runtime.apply_genesis_state(
            state_update,
            &genesis_config.accounts,
            &genesis_config.authorities,
            &genesis_config.contracts,
        );

        let maybe_best_hash = store.get_ser(COL_BLOCK_MISC, &best_hash_key(&genesis_root));
        let (root, height) = if let Ok(Some(best_hash)) = maybe_best_hash {
            (
                best_hash,
                store
                    .get_ser(COL_BLOCK_MISC, b"BEST_INDEX")
                    .expect("Failed to read from storage")
                    .expect("Missing index with hash present"),
            )
        } else {
            // Apply genesis.
            db_changes.commit().expect("Failed to commit genesis state");
            (genesis_root, 0)
        };

        NearMint {
            genesis_config,
            runtime,
            trie,
            trie_viewer,
            root,
            apply_state: None,
            state_update: None,
            authority_proposals: Vec::default(),
            height,
            genesis_hash: genesis_root,
        }
    }

    pub fn new(base_path: &Path, genesis_config: GenesisConfig) -> Self {
        let store = create_store(&get_storage_path(base_path));
        Self::new_from_storage(base_path, store, genesis_config)
    }

    /// In memory instance of nearmint used for test
    pub fn new_for_test(genesis_config: GenesisConfig) -> Self {
        let store = create_test_store();
        Self::new_from_storage(Path::new("test"), store, genesis_config)
    }
}

fn convert_tx(data: &[u8]) -> Result<SignedTransaction, Box<std::error::Error>> {
    parse_from_bytes::<near_protos::signed_transaction::SignedTransaction>(&data)
        .map_err(|e| format!("Protobuf error: {}", e).into())
        .and_then(TryInto::try_into)
}

impl RuntimeAdapter for NearMint {
    fn view_account(
        &self,
        state_root: MerkleHash,
        account_id: &AccountId,
    ) -> Result<AccountViewCallResult, Box<std::error::Error>> {
        let state_update = TrieUpdate::new(self.trie.clone(), state_root);
        self.trie_viewer.view_account(&state_update, account_id)
    }

    fn call_function(
        &self,
        state_root: MerkleHash,
        _height: BlockIndex,
        contract_id: &AccountId,
        method_name: &str,
        args: &[u8],
        logs: &mut Vec<String>,
    ) -> Result<Vec<u8>, Box<std::error::Error>> {
        let state_update = TrieUpdate::new(self.trie.clone(), state_root);
        self.trie_viewer.call_function(
            state_update,
            self.height,
            contract_id,
            method_name,
            args,
            logs,
        )
    }

    fn view_access_key(
        &self,
        state_root: MerkleHash,
        account_id: &String,
    ) -> Result<Vec<PublicKey>, Box<std::error::Error>> {
        let state_update = TrieUpdate::new(self.trie.clone(), state_root);
        let prefix = prefix_for_access_key(account_id);
        match state_update.iter(&prefix) {
            Ok(iter) => iter
                .map(|key| {
                    let public_key = &key[prefix.len()..];
                    PublicKey::try_from(public_key).map_err(|e| format!("{}", e).into())
                })
                .collect::<Result<Vec<_>, Box<std::error::Error>>>(),
            Err(e) => Err(e),
        }
    }
}

impl Application for NearMint {
    fn info(&mut self, req: &RequestInfo) -> ResponseInfo {
        info!("Info: {:?}", req);
        let mut resp = ResponseInfo::new();
        if self.height > 0 {
            resp.set_last_block_app_hash(self.root.as_ref().to_vec());
            resp.set_last_block_height(self.height as i64);
        }
        resp
    }

    fn query(&mut self, req: &RequestQuery) -> ResponseQuery {
        let mut resp = ResponseQuery::new();
        match query_client(self, self.root, self.height, &req.path, &req.data) {
            Ok(response) => {
                resp.key = response.key;
                resp.value = response.value;
                resp.log = response.log;
                resp.code = response.code;
                resp.height = response.height;
                resp.info = response.info;
                resp.index = response.index;
            }
            Err(e) => {
                resp.code = 1;
                resp.log = e.to_string();
            }
        }
        resp
    }

    fn check_tx(&mut self, req: &RequestCheckTx) -> ResponseCheckTx {
        let mut resp = ResponseCheckTx::new();
        match convert_tx(&req.tx) {
            Ok(tx) => {
                info!("Check tx: {:?}", tx);
                let state_update = TrieUpdate::new(self.trie.clone(), self.root);
                let verifier = TransactionVerifier::new(&state_update);
                if let Err(e) = verifier.verify_transaction(&tx) {
                    error!("Failed check tx: {:?}, error: {}", req.tx, e);
                    resp.code = 1;
                    resp.log = e;
                }
            }
            Err(err) => {
                info!("Failed check tx: {:?}, error: {:?}", req.tx, err);
                resp.code = 1;
                resp.log = "Unable to decode transaction from proto. Might be a version mismatch"
                    .to_string();
            }
        };
        resp
    }

    fn init_chain(&mut self, req: &RequestInitChain) -> ResponseInitChain {
        info!("Init chain: {:?}", req);
        let mut resp = ResponseInitChain::new();
        for (_, public_key, amount) in self.genesis_config.authorities.iter() {
            let mut validator = ValidatorUpdate::new();
            let mut pub_key = PubKey::new();
            pub_key.set_field_type("ed25519".to_string());
            pub_key.data = PublicKey::try_from(public_key.0.as_str())
                .expect("Failed to parse public key in chain spec")
                .to_bytes();
            validator.set_pub_key(pub_key);
            validator.power = *amount as i64;
            resp.validators.push(validator);
        }
        resp
    }

    fn begin_block(&mut self, req: &RequestBeginBlock) -> ResponseBeginBlock {
        info!("Begin block: {:?}", req);
        self.apply_state = Some(ApplyState {
            root: self.root,
            shard_id: 0,
            block_index: req.header.clone().unwrap().height as u64,
            parent_block_hash: self.root,
        });
        self.state_update = Some(TrieUpdate::new(self.trie.clone(), self.root));
        ResponseBeginBlock::new()
    }

    fn deliver_tx(&mut self, p: &RequestDeliverTx) -> ResponseDeliverTx {
        let mut resp = ResponseDeliverTx::new();
        if let Ok(tx) = convert_tx(&p.tx) {
            if let (Some(state_update), Some(apply_state)) =
                (&mut self.state_update, &self.apply_state)
            {
                let mut incoming_receipts = HashMap::default();
                let tx_result = self.runtime.process_transaction(
                    state_update,
                    apply_state.block_index,
                    &tx,
                    &mut incoming_receipts,
                    &mut self.authority_proposals,
                );
                if tx_result.status != TransactionStatus::Completed {
                    info!("Failed tx: {:?}", tx_result);
                }
                let mut logs = tx_result.logs;
                if let Some(result) = tx_result.result {
                    resp.data = result;
                }
                if tx_result.status != TransactionStatus::Completed {
                    resp.code = 1;
                } else {
                    let mut receipts = incoming_receipts.remove(&0).unwrap_or_else(|| vec![]);
                    while !receipts.is_empty() {
                        let mut new_receipts = HashMap::default();
                        for receipt in receipts.iter() {
                            let receipt_result = self.runtime.process_receipt(
                                state_update,
                                0,
                                apply_state.block_index,
                                receipt,
                                &mut new_receipts,
                            );
                            if receipt_result.status != TransactionStatus::Completed {
                                info!("Failed tx: {:?}", receipt_result);
                                resp.code = 1;
                            }
                            if let Some(result) = receipt_result.result {
                                resp.data = result;
                            }
                            logs.extend(receipt_result.logs);
                        }
                        receipts = new_receipts.remove(&0).unwrap_or_else(|| vec![]);
                    }
                }
                resp.log = logs.join("\n");
            }
        } else {
            resp.code = 1;
            resp.log =
                "Unable to decode transaction from proto. Might be a version mismatch".to_string();
        }
        resp
    }

    fn end_block(&mut self, req: &RequestEndBlock) -> ResponseEndBlock {
        info!("End block: {:?}", req);
        self.height = req.height as u64;
        ResponseEndBlock::new()
    }

    fn commit(&mut self, req: &RequestCommit) -> ResponseCommit {
        let mut resp = ResponseCommit::new();
        if let Some(state_update) = self.state_update.take() {
            info!("Commit: {:?}", req);
            if let Some(apply_state) = &self.apply_state {
                let (mut db_changes, new_root) = state_update.finalize().unwrap().into(self.trie.clone()).unwrap();
                db_changes
                    .set_ser(
                        COL_BLOCK_MISC,
                        &best_index_key(&self.genesis_hash),
                        &apply_state.block_index,
                    )
                    .expect("Failed to serialize new index");
                db_changes
                    .set_ser(COL_BLOCK_MISC, &best_hash_key(&self.genesis_hash), &new_root)
                    .expect("Failed to serialize new root");
                db_changes.commit().expect("Failed to commit to database");
                self.state_update = None;
                self.apply_state = None;
                self.root = new_root;
            }
        }
        resp.data = self.root.as_ref().to_vec();
        resp
    }
}

#[cfg(test)]
mod tests {
    use protobuf::Message;

    use near::config::{GenesisConfig, TESTING_INIT_BALANCE};
    use near_primitives::crypto::signer::InMemorySigner;
    use near_primitives::hash::CryptoHash;
    use near_primitives::transaction::TransactionBody;
    use near_primitives::types::StructSignature;
    use node_runtime::adapter::RuntimeAdapter;
<<<<<<< HEAD
=======
    use node_runtime::chain_spec::{ChainSpec, TESTING_INIT_BALANCE};
    use primitives::crypto::signer::InMemorySigner;
    use primitives::hash::CryptoHash;
    use primitives::transaction::{CreateAccountTransaction, TransactionBody};
    use primitives::types::StructSignature;
>>>>>>> 6bb0f823

    use super::*;

    #[test]
    fn test_apply_block() {
        let chain_spec = GenesisConfig::testing_spec(2, 1);
        let mut nearmint = NearMint::new_for_test(chain_spec);
        let req_init = RequestInitChain::new();
        let resp_init = nearmint.init_chain(&req_init);
        assert_eq!(resp_init.validators.len(), 1);
        let mut req_begin_block = RequestBeginBlock::new();
        let mut h = Header::new();
        h.height = 1;
        let mut last_block_id = BlockID::new();
        last_block_id.hash = CryptoHash::default().as_ref().to_vec();
        h.set_last_block_id(last_block_id);
        req_begin_block.set_header(h);
        nearmint.begin_block(&req_begin_block);
        let signer = InMemorySigner::from_seed("near.0", "near.0");
        // Send large enough amount of money so that we can simultaneously check whether they were
        // debited and whether the rent was applied too.
        let money_to_send = 1_000_000;
        let tx: near_protos::signed_transaction::SignedTransaction =
            TransactionBody::send_money(1, "near.0", "near.1", money_to_send).sign(&signer).into();
        let mut deliver_req = RequestDeliverTx::new();
        deliver_req.tx = tx.write_to_bytes().unwrap();
        let deliver_resp = nearmint.deliver_tx(&deliver_req);
        assert_eq!(deliver_resp.log, "");
        assert_eq!(deliver_resp.code, 0);
        let mut req_end_block = RequestEndBlock::new();
        req_end_block.height = 1;
        nearmint.end_block(&req_end_block);
        let req_commit = RequestCommit::new();
        nearmint.commit(&req_commit);

        let alice_info = nearmint.view_account(nearmint.root, &"near.0".to_string()).unwrap();
        assert_eq!(alice_info.amount, TESTING_INIT_BALANCE - money_to_send);
        let bob_info = nearmint.view_account(nearmint.root, &"near.1".to_string()).unwrap();
        // The balance was applied but the rent was not subtracted because we have not performed
        // interactions from that account.
        assert_eq!(bob_info.amount, TESTING_INIT_BALANCE + money_to_send);
        assert_eq!(nearmint.height, 1);

        let mut req_query = RequestQuery::new();
        req_query.path = "account/near.0".to_string();
        let resp_query = nearmint.query(&req_query);
        assert_eq!(resp_query.code, 0);
        let resp: AccountViewCallResult = serde_json::from_slice(&resp_query.value).unwrap();
        assert_eq!(resp.amount, alice_info.amount);
    }

    #[test]
<<<<<<< HEAD
    fn test_invalid_transaction() {
        let chain_spec = GenesisConfig::test(vec!["alice.near", "bob.near"]);
=======
    fn test_check_tx_invalid_transaction() {
        let chain_spec = ChainSpec::default_devnet();
>>>>>>> 6bb0f823
        let mut nearmint = NearMint::new_for_test(chain_spec);
        let fake_signature = StructSignature::try_from(&[0u8; 64] as &[u8]).unwrap();
        let body = TransactionBody::send_money(1, "alice.near", "bob.near", 10);
        let invalid_tx: near_protos::signed_transaction::SignedTransaction =
            SignedTransaction::new(fake_signature, body, None).into();
        let mut req_tx = RequestCheckTx::new();
        req_tx.set_tx(invalid_tx.write_to_bytes().unwrap());
        let resp_tx = nearmint.check_tx(&req_tx);
        assert_eq!(resp_tx.code, 1);
    }

    #[test]
    fn test_deliver_tx_invalid_transaction() {
        let chain_spec = ChainSpec::default_devnet();
        let mut nearmint = NearMint::new_for_test(chain_spec);
        let signer = InMemorySigner::from_seed("alice.near", "alice.near");
        let tx = TransactionBody::CreateAccount(CreateAccountTransaction {
            nonce: 1,
            originator: "alice.near".to_string(),
            new_account_id: "test.near".to_string(),
            amount: TESTING_INIT_BALANCE + 1,
            public_key: vec![],
        })
        .sign(&signer);
        let invalid_tx: near_protos::signed_transaction::SignedTransaction = tx.into();

        let mut req_begin_block = RequestBeginBlock::new();
        let mut h = Header::new();
        h.height = 1;
        let mut last_block_id = BlockID::new();
        last_block_id.hash = CryptoHash::default().as_ref().to_vec();
        h.set_last_block_id(last_block_id);
        req_begin_block.set_header(h);
        nearmint.begin_block(&req_begin_block);

        let mut req_tx = RequestCheckTx::new();
        req_tx.set_tx(invalid_tx.write_to_bytes().unwrap());
        let resp_tx = nearmint.check_tx(&req_tx);
        assert_eq!(resp_tx.code, 0);
        let mut deliver_tx = RequestDeliverTx::new();
        deliver_tx.set_tx(invalid_tx.write_to_bytes().unwrap());
        let resp_tx = nearmint.deliver_tx(&deliver_tx);
        assert_eq!(resp_tx.code, 1);
    }
}<|MERGE_RESOLUTION|>--- conflicted
+++ resolved
@@ -16,13 +16,13 @@
 use near_primitives::transaction::{SignedTransaction, TransactionStatus};
 use near_primitives::types::{AccountId, AuthorityStake, BlockIndex, MerkleHash};
 use near_primitives::utils::prefix_for_access_key;
+use near_store::{COL_BLOCK_MISC, create_store, Store, Trie, TrieUpdate};
 use near_store::test_utils::create_test_store;
-use near_store::{create_store, Store, Trie, TrieUpdate, COL_BLOCK_MISC};
 use near_verifier::TransactionVerifier;
+use node_runtime::{ApplyState, ETHASH_CACHE_PATH, Runtime};
 use node_runtime::adapter::{query_client, RuntimeAdapter};
 use node_runtime::ethereum::EthashProvider;
 use node_runtime::state_viewer::{AccountViewCallResult, TrieViewer};
-use node_runtime::{ApplyState, Runtime, ETHASH_CACHE_PATH};
 
 const STORAGE_PATH: &str = "storage";
 
@@ -375,17 +375,9 @@
     use near::config::{GenesisConfig, TESTING_INIT_BALANCE};
     use near_primitives::crypto::signer::InMemorySigner;
     use near_primitives::hash::CryptoHash;
-    use near_primitives::transaction::TransactionBody;
+    use near_primitives::transaction::{TransactionBody, CreateAccountTransaction};
     use near_primitives::types::StructSignature;
     use node_runtime::adapter::RuntimeAdapter;
-<<<<<<< HEAD
-=======
-    use node_runtime::chain_spec::{ChainSpec, TESTING_INIT_BALANCE};
-    use primitives::crypto::signer::InMemorySigner;
-    use primitives::hash::CryptoHash;
-    use primitives::transaction::{CreateAccountTransaction, TransactionBody};
-    use primitives::types::StructSignature;
->>>>>>> 6bb0f823
 
     use super::*;
 
@@ -438,13 +430,8 @@
     }
 
     #[test]
-<<<<<<< HEAD
-    fn test_invalid_transaction() {
+    fn test_check_tx_invalid_transaction() {
         let chain_spec = GenesisConfig::test(vec!["alice.near", "bob.near"]);
-=======
-    fn test_check_tx_invalid_transaction() {
-        let chain_spec = ChainSpec::default_devnet();
->>>>>>> 6bb0f823
         let mut nearmint = NearMint::new_for_test(chain_spec);
         let fake_signature = StructSignature::try_from(&[0u8; 64] as &[u8]).unwrap();
         let body = TransactionBody::send_money(1, "alice.near", "bob.near", 10);
@@ -458,7 +445,7 @@
 
     #[test]
     fn test_deliver_tx_invalid_transaction() {
-        let chain_spec = ChainSpec::default_devnet();
+        let chain_spec = GenesisConfig::test(vec!["alice.near", "bob.near"]);
         let mut nearmint = NearMint::new_for_test(chain_spec);
         let signer = InMemorySigner::from_seed("alice.near", "alice.near");
         let tx = TransactionBody::CreateAccount(CreateAccountTransaction {
