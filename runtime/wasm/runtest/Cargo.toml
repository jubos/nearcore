[package]
name = "runtest"
version = "0.0.1"
authors = ["Near Inc <hello@nearprotocol.com>"]
edition = "2018"

[dependencies]
byteorder = { version = "1", default-features = false }

wasm = { path = "../" }
<<<<<<< HEAD
near-primitives = { path = "../../../core/primitives" }
=======
primitives = { path = "../../primitives" }

[dev-dependencies]
wabt = "0.7.4"
>>>>>>> f5d4ec89
<|MERGE_RESOLUTION|>--- conflicted
+++ resolved
@@ -8,11 +8,7 @@
 byteorder = { version = "1", default-features = false }
 
 wasm = { path = "../" }
-<<<<<<< HEAD
 near-primitives = { path = "../../../core/primitives" }
-=======
-primitives = { path = "../../primitives" }
 
 [dev-dependencies]
-wabt = "0.7.4"
->>>>>>> f5d4ec89
+wabt = "0.7.4"